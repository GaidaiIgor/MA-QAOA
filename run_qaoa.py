"""
Main entry point
"""
import logging

import networkx as nx
import numpy as np

import src.plot
from src.optimization import optimize_qaoa_angles
from src.original_qaoa import run_qaoa_analytical
import time


def run_main():
    multi_angle = False
<<<<<<< HEAD
    use_analytical = False
    p = 1
=======
    use_analytical = True
    p = 3
>>>>>>> b8c5b7b5
    graph = nx.read_gml('graphs/simple/reg3_sub_tree.gml', destringizer=int)
    edge_list = [(0, 1)]
    # edge_list = None

    # time_start = time.perf_counter()
    # angles = np.array([np.pi / 8] * 2 * p)
    # ans1 = run_qaoa_analytical(angles, p, graph, edge_list)
    # print(ans1)
    # time_finish = time.perf_counter()
    # logger.debug(f'Optimization done. Runtime: {time_finish - time_start}')
    # ans2 = run_qaoa_simulation(angles, p, graph, edge_list)
    # print(ans1, ans2)

    objective_best, angles_best = optimize_qaoa_angles(multi_angle, use_analytical, p, graph, edge_list)
    print(f'Best achieved objective: {objective_best}')
    print(f'Maximizing angles: {angles_best / np.pi}')

    # src.plot.plot_qaoa_expectation_p1(graph, edge_list)


if __name__ == '__main__':
    logging.basicConfig()
    logger = logging.getLogger('QAOA')
    logger.setLevel(logging.DEBUG)
    run_main()<|MERGE_RESOLUTION|>--- conflicted
+++ resolved
@@ -14,13 +14,8 @@
 
 def run_main():
     multi_angle = False
-<<<<<<< HEAD
     use_analytical = False
     p = 1
-=======
-    use_analytical = True
-    p = 3
->>>>>>> b8c5b7b5
     graph = nx.read_gml('graphs/simple/reg3_sub_tree.gml', destringizer=int)
     edge_list = [(0, 1)]
     # edge_list = None
